--- conflicted
+++ resolved
@@ -265,21 +265,7 @@
     (url-copy-file feed-url feed-tmp-path t)
     (url-copy-file (helm-dash-get-docset-url feed-tmp-path) docset-tmp-path t)
 
-<<<<<<< HEAD
     (helm-dash--unpack docset-tmp-path (helm-dash-docsets-path)))))
-=======
-    (when (and (not (file-directory-p docset-path))
-	       (y-or-n-p (format "Directory %s does not exist.  Want to create it? "
-				 docset-path)))
-      (mkdir docset-path t))
-    (let ((docset-folder
-	   (helm-dash-docset-folder-name
-	    (shell-command-to-string (format "tar xvf %s -C %s" docset-tmp-path (shell-quote-argument helm-dash-docsets-path))))))
-      (helm-dash-activate-docset docset-folder)
-      (message (format
-		"Docset installed. Add \"%s\" to helm-dash-common-docsets or helm-dash-docsets."
-		docset-folder)))))
->>>>>>> 17b6a8fd
 
 (defalias 'helm-dash-update-docset 'helm-dash-install-docset)
 
